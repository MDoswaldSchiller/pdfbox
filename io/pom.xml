<?xml version="1.0" encoding="UTF-8"?>

<!--
! Licensed to the Apache Software Foundation (ASF) under one or more
! contributor license agreements.  See the NOTICE file distributed with
! this work for additional information regarding copyright ownership.
! The ASF licenses this file to You under the Apache License, Version 2.0
! (the "License"); you may not use this file except in compliance with
! the License.  You may obtain a copy of the License at
!
!      http://www.apache.org/licenses/LICENSE-2.0
!
! Unless required by applicable law or agreed to in writing, software
! distributed under the License is distributed on an "AS IS" BASIS,
! WITHOUT WARRANTIES OR CONDITIONS OF ANY KIND, either express or implied.
! See the License for the specific language governing permissions and
! limitations under the License.
!-->

<project xmlns="http://maven.apache.org/POM/4.0.0" xmlns:xsi="http://www.w3.org/2001/XMLSchema-instance" xsi:schemaLocation="http://maven.apache.org/POM/4.0.0 http://maven.apache.org/maven-v4_0_0.xsd">
    <modelVersion>4.0.0</modelVersion>

    <parent>
        <groupId>org.apache.pdfbox</groupId>
        <artifactId>pdfbox-parent</artifactId>
<<<<<<< HEAD
        <version>4.0.0-SNAPSHOT</version>
=======
        <version>3.0.0</version>
>>>>>>> a1e50587
        <relativePath>../parent/pom.xml</relativePath>
    </parent>

    <artifactId>pdfbox-io</artifactId>
    <packaging>bundle</packaging>

    <name>Apache PDFBox io</name>
    <description>
        The Apache PDFBox library is an open source Java tool for working with PDF documents. 
        This artefact contains IO related classes.
    </description>
    <inceptionYear>2002</inceptionYear>

    <dependencies>
        <dependency>
            <groupId>commons-logging</groupId>
            <artifactId>commons-logging</artifactId>
        </dependency>
        <dependency>
            <groupId>org.junit.jupiter</groupId>
            <artifactId>junit-jupiter</artifactId>
        </dependency>
    </dependencies>

    <build>
        <plugins>
            <plugin>
                <groupId>org.apache.felix</groupId>
                <artifactId>maven-bundle-plugin</artifactId>
                <extensions>true</extensions>
                <configuration>
                    <instructions>
                        <Automatic-Module-Name>org.apache.pdfbox.io</Automatic-Module-Name>
                    </instructions>
                </configuration>
            </plugin>
            <plugin>
                <groupId>org.apache.rat</groupId>
                <artifactId>apache-rat-plugin</artifactId>
                <configuration>
                    <excludes>
                        <exclude>src/test/resources/org/apache/pdfbox/io/*.txt</exclude>
                    </excludes>
                </configuration>
            </plugin>
        </plugins>
    </build>

</project><|MERGE_RESOLUTION|>--- conflicted
+++ resolved
@@ -23,11 +23,7 @@
     <parent>
         <groupId>org.apache.pdfbox</groupId>
         <artifactId>pdfbox-parent</artifactId>
-<<<<<<< HEAD
-        <version>4.0.0-SNAPSHOT</version>
-=======
         <version>3.0.0</version>
->>>>>>> a1e50587
         <relativePath>../parent/pom.xml</relativePath>
     </parent>
 
