/*
 * Licensed to the Apache Software Foundation (ASF) under one or more
 * contributor license agreements.  See the NOTICE file distributed with
 * this work for additional information regarding copyright ownership.
 * The ASF licenses this file to You under the Apache License, Version 2.0
 * (the "License"); you may not use this file except in compliance with
 * the License.  You may obtain a copy of the License at
 *
 *      http://www.apache.org/licenses/LICENSE-2.0
 *
 * Unless required by applicable law or agreed to in writing, software
 * distributed under the License is distributed on an "AS IS" BASIS,
 * WITHOUT WARRANTIES OR CONDITIONS OF ANY KIND, either express or implied.
 * See the License for the specific language governing permissions and
 * limitations under the License.
 */
package org.apache.pdfbox.debugger;

import java.awt.BorderLayout;
import java.awt.Component;
import java.awt.Cursor;
import java.awt.Dimension;
import java.awt.FileDialog;
import java.awt.Frame;
import java.awt.Toolkit;
import java.awt.datatransfer.DataFlavor;
import java.awt.datatransfer.Transferable;
import java.awt.datatransfer.UnsupportedFlavorException;
import java.awt.event.ActionEvent;
import java.awt.event.InputEvent;
import java.awt.event.KeyEvent;
import java.awt.event.WindowEvent;
import java.awt.print.PrinterException;
import java.awt.print.PrinterJob;
import java.io.File;
import java.io.FileInputStream;
import java.io.IOException;
import java.io.InputStream;
import java.lang.reflect.Method;
import java.net.URL;
import java.util.Arrays;
import java.util.HashSet;
import java.util.List;
import java.util.Properties;
import java.util.Set;
import javax.imageio.spi.IIORegistry;

import javax.print.attribute.HashPrintRequestAttributeSet;
import javax.print.attribute.PrintRequestAttributeSet;
import javax.print.attribute.standard.Sides;
import javax.swing.AbstractAction;
import javax.swing.Action;
import javax.swing.JComponent;
import javax.swing.JFrame;
import javax.swing.JLabel;
import javax.swing.JMenu;
import javax.swing.JMenuBar;
import javax.swing.JMenuItem;
import javax.swing.JOptionPane;
import javax.swing.JPanel;
import javax.swing.JPasswordField;
import javax.swing.JScrollPane;
import javax.swing.KeyStroke;
import javax.swing.TransferHandler;
import javax.swing.UIManager;
import javax.swing.border.BevelBorder;
import javax.swing.event.TreeSelectionEvent;
import javax.swing.filechooser.FileFilter;
import javax.swing.tree.TreePath;
import org.apache.pdfbox.cos.COSArray;
import org.apache.pdfbox.cos.COSBase;
import org.apache.pdfbox.cos.COSBoolean;
import org.apache.pdfbox.cos.COSDictionary;
import org.apache.pdfbox.cos.COSFloat;
import org.apache.pdfbox.cos.COSInteger;
import org.apache.pdfbox.cos.COSName;
import org.apache.pdfbox.cos.COSNull;
import org.apache.pdfbox.cos.COSObject;
import org.apache.pdfbox.cos.COSStream;
import org.apache.pdfbox.cos.COSString;
import org.apache.pdfbox.debugger.colorpane.CSArrayBased;
import org.apache.pdfbox.debugger.colorpane.CSDeviceN;
import org.apache.pdfbox.debugger.colorpane.CSIndexed;
import org.apache.pdfbox.debugger.colorpane.CSSeparation;
import org.apache.pdfbox.debugger.flagbitspane.FlagBitsPane;
import org.apache.pdfbox.debugger.fontencodingpane.FontEncodingPaneController;
import org.apache.pdfbox.debugger.pagepane.PagePane;
import org.apache.pdfbox.debugger.streampane.StreamPane;
import org.apache.pdfbox.debugger.stringpane.StringPane;
import org.apache.pdfbox.debugger.treestatus.TreeStatus;
import org.apache.pdfbox.debugger.treestatus.TreeStatusPane;
import org.apache.pdfbox.debugger.ui.ArrayEntry;
import org.apache.pdfbox.debugger.ui.DocumentEntry;
import org.apache.pdfbox.debugger.ui.ErrorDialog;
import org.apache.pdfbox.debugger.ui.ExtensionFileFilter;
import org.apache.pdfbox.debugger.ui.FileOpenSaveDialog;
import org.apache.pdfbox.debugger.ui.ImageTypeMenu;
import org.apache.pdfbox.debugger.ui.LogDialog;
import org.apache.pdfbox.debugger.ui.MapEntry;
import org.apache.pdfbox.debugger.ui.OSXAdapter;
import org.apache.pdfbox.debugger.ui.PDFTreeCellRenderer;
import org.apache.pdfbox.debugger.ui.PDFTreeModel;
import org.apache.pdfbox.debugger.ui.PageEntry;
import org.apache.pdfbox.debugger.ui.ReaderBottomPanel;
import org.apache.pdfbox.debugger.ui.RecentFiles;
import org.apache.pdfbox.debugger.ui.RenderDestinationMenu;
import org.apache.pdfbox.debugger.ui.RotationMenu;
import org.apache.pdfbox.debugger.ui.TextDialog;
import org.apache.pdfbox.debugger.ui.Tree;
import org.apache.pdfbox.debugger.ui.ViewMenu;
import org.apache.pdfbox.debugger.ui.WindowPrefs;
import org.apache.pdfbox.debugger.ui.ZoomMenu;
import org.apache.pdfbox.filter.FilterFactory;
import org.apache.pdfbox.io.IOUtils;
import org.apache.pdfbox.pdmodel.PDDocument;
import org.apache.pdfbox.pdfparser.PDFParser;
import org.apache.pdfbox.pdmodel.common.PDPageLabels;
import org.apache.pdfbox.pdmodel.encryption.AccessPermission;
import org.apache.pdfbox.pdmodel.encryption.InvalidPasswordException;
import org.apache.pdfbox.pdmodel.font.PDType1Font;
import org.apache.pdfbox.pdmodel.graphics.color.PDDeviceCMYK;
import org.apache.pdfbox.pdmodel.graphics.color.PDDeviceRGB;
import org.apache.pdfbox.pdmodel.interactive.viewerpreferences.PDViewerPreferences;
import org.apache.pdfbox.printing.PDFPageable;

/**
 * PDF Debugger.
 * 
 * @author wurtz
 * @author Ben Litchfield
 * @author Khyrul Bashar
 */
@SuppressWarnings({"serial","squid:MaximumInheritanceDepth","squid:S1948"})
public class PDFDebugger extends JFrame
{
    private static final Set<COSName> SPECIALCOLORSPACES =
            new HashSet<>(Arrays.asList(COSName.INDEXED, COSName.SEPARATION, COSName.DEVICEN));

    private static final Set<COSName> OTHERCOLORSPACES =
            new HashSet<>(Arrays.asList(COSName.ICCBASED, COSName.PATTERN, COSName.CALGRAY,
                                 COSName.CALRGB, COSName.LAB));

    @SuppressWarnings({"squid:S2068"})
    private static final String PASSWORD = "-password";
    private static final String VIEW_STRUCTURE = "-viewstructure";

    private static final int SHORCUT_KEY_MASK =
            Toolkit.getDefaultToolkit().getMenuShortcutKeyMask();
    private static final String OS_NAME = System.getProperty("os.name").toLowerCase();
    private static final boolean IS_MAC_OS = OS_NAME.startsWith("mac os x");
    
    private final JPanel documentPanel = new JPanel();
    private TreeStatusPane statusPane;
    private RecentFiles recentFiles;
    private WindowPrefs windowPrefs;
    private boolean isPageMode;
    private PDDocument document;
    private String currentFilePath;
    private JScrollPane jScrollPaneRight;
    private javax.swing.JSplitPane jSplitPane;
    private javax.swing.JTextPane jTextPane;
    private ReaderBottomPanel statusBar;
    private Tree tree;
    // file menu
    private JMenuItem saveAsMenuItem;
    private JMenuItem saveMenuItem;
    private JMenu recentFilesMenu;
    private JMenuItem printMenuItem;
    private JMenuItem reopenMenuItem;
    
    // edit > find menu
    private JMenu findMenu;
    private JMenuItem findMenuItem;
    private JMenuItem findNextMenuItem;
    private JMenuItem findPreviousMenuItem;
    
    // configuration
    public static Properties configuration = new Properties();
    
    /**
     * Constructor.
     */
    public PDFDebugger()
    {
        this(false);
    }

    /**
     * Constructor.
     *
     * @param isPageMode true if pages are to be displayed, false if internal structure is to be
     * displayed.
     */
    public PDFDebugger(boolean isPageMode)
    {
        this.isPageMode = isPageMode;
        loadConfiguration();
        initComponents();
    }

    /**
     * Entry point.
     * 
     * @param args the command line arguments
     * @throws Exception If anything goes wrong.
     */
    public static void main(String[] args) throws Exception
    {
        UIManager.setLookAndFeel(UIManager.getSystemLookAndFeelClassName());
        if (System.getProperty("apple.laf.useScreenMenuBar") == null)
        {
            System.setProperty("apple.laf.useScreenMenuBar", "true");
        }

        // handle uncaught exceptions
        Thread.setDefaultUncaughtExceptionHandler(
                (thread, throwable) -> new ErrorDialog(throwable).setVisible(true));

        // open file, if any
        String filename = null;
        @SuppressWarnings({"squid:S2068"})
        String password = "";
        boolean viewPages = true;
        
        for( int i = 0; i < args.length; i++ )
        {
            switch (args[i])
            {
                case PASSWORD:
                    i++;
                    if (i >= args.length)
                    {
                        usage();
                    }
                    password = args[i];
                    break;
                case VIEW_STRUCTURE:
                    viewPages = false;
                    break;
                default:
                    filename = args[i];
                    break;
            }
        }
        final PDFDebugger viewer = new PDFDebugger(viewPages);

        // use our custom logger
        // this works only if there is no "LogFactory.getLog()" in this class,
        // and if there are no methods that call logging, even invisible
        // use reduced file from PDFBOX-3653 to see logging
        LogDialog.init(viewer, viewer.statusBar.getLogLabel());
        System.setProperty("org.apache.commons.logging.Log", "org.apache.pdfbox.debugger.ui.DebugLog");

        TextDialog.init(viewer);

        // trigger premature initializations for more accurate rendering benchmarks
        // See discussion in PDFBOX-3988
        if (PDType1Font.COURIER.isStandard14())
        {
            // Yes this is always true
            PDDeviceCMYK.INSTANCE.toRGB(new float[] { 0, 0, 0, 0} );
            PDDeviceRGB.INSTANCE.toRGB(new float[] { 0, 0, 0 } );
            IIORegistry.getDefaultInstance();
            FilterFactory.INSTANCE.getFilter(COSName.FLATE_DECODE);
        }

        if (filename != null)
        {
            File file = new File(filename);
            if (file.exists())
            {
                viewer.readPDFFile(filename, password);
            }
        }
        viewer.setVisible(true);
    }
    
    public boolean isPageMode()
    {
        return this.isPageMode;
    }
    
    public void setPageMode(boolean isPageMode)
    {
        this.isPageMode = isPageMode;
    }
    
    public boolean hasDocument()
    {
        return document != null;
    }
    
    /**
     * This will print out a message telling how to use this utility.
     */
    private static void usage()
    {
        String message = "Usage: java -jar pdfbox-app-x.y.z.jar PDFDebugger [options] <inputfile>\n"
                + "\nOptions:\n"
                + "  -password <password> : Password to decrypt the document\n"
                + "  -viewstructure       : activate structure mode on startup\n"
                + "  <inputfile>          : The PDF document to be loaded\n";
        
        System.err.println(message);
        System.exit(1);
    }
    
    /**
     * Loads the local configuration file, if any.
     */
    private void loadConfiguration()
    {
        File file = new File("config.properties");
        if (file.exists())
        {
            try
            {
                try (InputStream is = new FileInputStream(file))
                {
                    configuration.load(is);
                }
            }
            catch(IOException e)
            {
                throw new RuntimeException(e);
            }
        }
    }
    
    /**
     * This method is called from within the constructor to initialize the form.
     */
    private void initComponents()
    {
        jSplitPane = new javax.swing.JSplitPane();
        JScrollPane jScrollPaneLeft = new JScrollPane();
        tree = new Tree();
        jScrollPaneRight = new JScrollPane();
        jTextPane = new javax.swing.JTextPane();
        
        tree.setCellRenderer(new PDFTreeCellRenderer());
        tree.setModel(null);

        setTitle("Apache PDFBox Debugger");

        addWindowListener(new java.awt.event.WindowAdapter()
        {
            @Override
            public void windowOpened(WindowEvent windowEvent)
            {
                tree.requestFocusInWindow();
                super.windowOpened(windowEvent);
            }

            @Override
            public void windowClosing(WindowEvent evt)
            {
                exitMenuItemActionPerformed(null);
            }
        });

        windowPrefs = new WindowPrefs(this.getClass());
<<<<<<< HEAD

        jScrollPaneLeft.setBorder(new BevelBorder(BevelBorder.RAISED));
        jSplitPane.setDividerLocation(windowPrefs.getDividerLocation());
        tree.addTreeSelectionListener(this::jTree1ValueChanged);

        jScrollPaneLeft.setViewportView(tree);

        jSplitPane.setRightComponent(jScrollPaneRight);
        jSplitPane.setDividerSize(3);

        jScrollPaneRight.setViewportView(jTextPane);

=======

        jScrollPaneLeft.setBorder(new BevelBorder(BevelBorder.RAISED));
        jSplitPane.setDividerLocation(windowPrefs.getDividerLocation());
        tree.addTreeSelectionListener(this::jTree1ValueChanged);

        jScrollPaneLeft.setViewportView(tree);

        jSplitPane.setRightComponent(jScrollPaneRight);
        jSplitPane.setDividerSize(3);

        jScrollPaneRight.setViewportView(jTextPane);

>>>>>>> 9ddf6410
        jSplitPane.setLeftComponent(jScrollPaneLeft);

        JScrollPane documentScroller = new JScrollPane();
        documentScroller.setViewportView(documentPanel);

        statusPane = new TreeStatusPane(tree);
        statusPane.getPanel().setBorder(new BevelBorder(BevelBorder.RAISED));
        statusPane.getPanel().setPreferredSize(new Dimension(300, 25));
        getContentPane().add(statusPane.getPanel(), BorderLayout.PAGE_START);

        getContentPane().add(jSplitPane, BorderLayout.CENTER);

        statusBar = new ReaderBottomPanel();
        getContentPane().add(statusBar, BorderLayout.SOUTH);

        // create menus
        JMenuBar menuBar = new JMenuBar();
        menuBar.add(createFileMenu());
        menuBar.add(createEditMenu());
        
        ViewMenu viewMenu = ViewMenu.getInstance(this);
        menuBar.add(viewMenu.getMenu());
        setJMenuBar(menuBar);

        setExtendedState(windowPrefs.getExtendedState());
        setBounds(windowPrefs.getBounds());

        // drag and drop to open files
        setTransferHandler(new TransferHandler()
        {
            @Override
            public boolean canImport(TransferSupport transferSupport)
            {
                return transferSupport.isDataFlavorSupported(DataFlavor.javaFileListFlavor);
            }

            @Override
            @SuppressWarnings("unchecked")
            public boolean importData(TransferSupport transferSupport)
            {
                try
                {
                    Transferable transferable = transferSupport.getTransferable();
                    List<File> files = (List<File>) transferable.getTransferData(
                            DataFlavor.javaFileListFlavor);
                    readPDFFile(files.get(0), "");
                    return true;
                }
                catch (IOException e)
                {
                    new ErrorDialog(e).setVisible(true);
                    return true;
                }
                catch (UnsupportedFlavorException e)
                {
                    throw new RuntimeException(e);
                }
            }
        });

        initGlobalEventHandlers();

    }

    /**
     * Initialize application global event handlers.
     * Protected to allow subclasses to override this method if they
     * don't want the global event handler overridden.
     */
    @SuppressWarnings("WeakerAccess")
    protected void initGlobalEventHandlers()
    {
        // Mac OS X file open/quit handler
        if (IS_MAC_OS)
        {
            try
            {
                Method osxOpenFiles = getClass().getDeclaredMethod("osxOpenFiles", String.class);
                osxOpenFiles.setAccessible(true);
                OSXAdapter.setFileHandler(this, osxOpenFiles);

                Method osxQuit = getClass().getDeclaredMethod("osxQuit");
                osxQuit.setAccessible(true);
                OSXAdapter.setQuitHandler(this, osxQuit);
            }
            catch (NoSuchMethodException e)
            {
                throw new RuntimeException(e);
            }
        }
    }
    
    private JMenu createFileMenu()
    {
        JMenuItem openMenuItem = new JMenuItem("Open...");
        openMenuItem.setAccelerator(KeyStroke.getKeyStroke(KeyEvent.VK_O, SHORCUT_KEY_MASK));
        openMenuItem.addActionListener(this::openMenuItemActionPerformed);

        JMenu fileMenu = new JMenu("File");
        fileMenu.add(openMenuItem);
        fileMenu.setMnemonic('F');

        JMenuItem openUrlMenuItem = new JMenuItem("Open URL...");
        openUrlMenuItem.setAccelerator(KeyStroke.getKeyStroke(KeyEvent.VK_U, SHORCUT_KEY_MASK));
        openUrlMenuItem.addActionListener(evt ->
        {
            String urlString = JOptionPane.showInputDialog("Enter an URL");
            if (urlString == null || urlString.isEmpty())
            {
                return;
            }
            try
            {
                readPDFurl(urlString, "");
            }
            catch (IOException e)
            {
                throw new RuntimeException(e);
            }
        });
        fileMenu.add(openUrlMenuItem);
        
        reopenMenuItem = new JMenuItem("Reopen");
        reopenMenuItem.setAccelerator(KeyStroke.getKeyStroke(KeyEvent.VK_R, SHORCUT_KEY_MASK));
        reopenMenuItem.addActionListener(evt ->
        {
            try
            {
                if (currentFilePath.startsWith("http"))
                {
                    readPDFurl(currentFilePath, "");
                }
                else
                {
                    readPDFFile(currentFilePath, "");
                }
            }
            catch (IOException e)
            {
                new ErrorDialog(e).setVisible(true);
            }
        });
        reopenMenuItem.setEnabled(false);
        fileMenu.add(reopenMenuItem);

        try
        {
            recentFiles = new RecentFiles(this.getClass(), 5);
        }
        catch (Exception e)
        {
            throw new RuntimeException(e);
        }

        recentFilesMenu = new JMenu("Open Recent");
        recentFilesMenu.setEnabled(false);
        addRecentFileItems();
        fileMenu.add(recentFilesMenu);

        printMenuItem = new JMenuItem("Print");
        printMenuItem.setAccelerator(KeyStroke.getKeyStroke(KeyEvent.VK_P, SHORCUT_KEY_MASK));
        printMenuItem.setEnabled(false);
        printMenuItem.addActionListener(this::printMenuItemActionPerformed);

        fileMenu.addSeparator();
        fileMenu.add(printMenuItem);

        JMenuItem exitMenuItem = new JMenuItem("Exit");
        exitMenuItem.setAccelerator(KeyStroke.getKeyStroke("alt F4"));
        exitMenuItem.addActionListener(this::exitMenuItemActionPerformed);

        if (!IS_MAC_OS)
        {
            fileMenu.addSeparator();
            fileMenu.add(exitMenuItem);
        }
        
        return fileMenu;
    }
    
    private JMenu createEditMenu()
    {
        JMenu editMenu = new JMenu("Edit");
        editMenu.setMnemonic('E');
        
        JMenuItem cutMenuItem = new JMenuItem("Cut");
        cutMenuItem.setEnabled(false);
        editMenu.add(cutMenuItem);

        JMenuItem copyMenuItem = new JMenuItem("Copy");
        copyMenuItem.setEnabled(false);
        editMenu.add(copyMenuItem);

        JMenuItem pasteMenuItem = new JMenuItem("Paste");
        pasteMenuItem.setEnabled(false);
        editMenu.add(pasteMenuItem);

        JMenuItem deleteMenuItem = new JMenuItem("Delete");
        deleteMenuItem.setEnabled(false);
        editMenu.add(deleteMenuItem);
        editMenu.addSeparator();
        editMenu.add(createFindMenu());
        
        return editMenu;
    }

    private JMenu createFindMenu()
    {
        findMenu = new JMenu("Find");
        findMenu.setEnabled(false);
        
        findMenuItem = new JMenuItem("Find...");
        findMenuItem.setActionCommand("find");
        findMenuItem.setAccelerator(KeyStroke.getKeyStroke(KeyEvent.VK_F, SHORCUT_KEY_MASK));
        
        findNextMenuItem = new JMenuItem("Find Next");
        if (IS_MAC_OS)
        {
            findNextMenuItem.setAccelerator(KeyStroke.getKeyStroke(KeyEvent.VK_G, SHORCUT_KEY_MASK));
        }
        else
        {
            findNextMenuItem.setAccelerator(KeyStroke.getKeyStroke("F3"));
        }

        findPreviousMenuItem = new JMenuItem("Find Previous");
        if (IS_MAC_OS)
        {
            findPreviousMenuItem.setAccelerator(KeyStroke.getKeyStroke(
                    KeyEvent.VK_G, SHORCUT_KEY_MASK | InputEvent.SHIFT_DOWN_MASK));
        }
        else
        {
            findPreviousMenuItem.setAccelerator(KeyStroke.getKeyStroke(
                    KeyEvent.VK_F3, InputEvent.SHIFT_DOWN_MASK));
        }
        
        findMenu.add(findMenuItem);
        findMenu.add(findNextMenuItem);
        findMenu.add(findPreviousMenuItem);
        
        return findMenu;
    }

    /**
     * Returns the File menu.
     */
    public JMenu getFindMenu()
    {
        return findMenu;
    }

    /**
     * Returns the Edit &gt; Find &gt; Find menu item.
     */
    public JMenuItem getFindMenuItem()
    {
        return findMenuItem;
    }
    
    /**
     * Returns the Edit &gt; Find &gt; Find Next menu item.
     */
    public JMenuItem getFindNextMenuItem()
    {
        return findNextMenuItem;
    }

    /**
     * Returns the Edit &gt; Find &gt; Find Previous menu item.
     */
    public JMenuItem getFindPreviousMenuItem()
    {
        return findPreviousMenuItem;
    }

    /**
     * This method is called via reflection on Mac OS X.
     */
    private void osxOpenFiles(String filename)
    {
        try
        {
            readPDFFile(filename, "");
        }
        catch (IOException e)
        {
            throw new RuntimeException(e);
        }
    }

    /**
     * This method is called via reflection on Mac OS X.
     */
    private void osxQuit()
    {
        exitMenuItemActionPerformed(null);
    }

    private void openMenuItemActionPerformed(ActionEvent evt)
    {
        try
        {
            if (IS_MAC_OS)
            {
                FileDialog openDialog = new FileDialog(this, "Open");
                openDialog.setFilenameFilter((dir, name) -> name.toLowerCase().endsWith(".pdf"));
                openDialog.setVisible(true);
                if (openDialog.getFile() != null)
                {
                    readPDFFile(new File(openDialog.getDirectory(),openDialog.getFile()), "");
                }
            }
            else
            {
                String[] extensions = new String[] {"pdf", "PDF"};
                FileFilter pdfFilter = new ExtensionFileFilter(extensions, "PDF Files (*.pdf)");
                FileOpenSaveDialog openDialog = new FileOpenSaveDialog(this, pdfFilter);

                File file = openDialog.openFile();
                if (file != null)
                {
                    readPDFFile(file, "");
                }
            }
        }
        catch (IOException e)
        {
            throw new RuntimeException(e);
        }
    }

    private void jTree1ValueChanged(TreeSelectionEvent evt)
    {
        TreePath path = tree.getSelectionPath();
        if (path != null)
        {
            try
            {
                Object selectedNode = path.getLastPathComponent();
                
                statusBar.getStatusLabel().setText("");
                
                if (isPage(selectedNode))
                {
                    showPage(selectedNode);
                    return;
                }
                
                if (isSpecialColorSpace(selectedNode) || isOtherColorSpace(selectedNode))
                {
                    showColorPane(selectedNode);
                    return;
                }
                if (path.getParentPath() != null
                        && isFlagNode(selectedNode, path.getParentPath().getLastPathComponent()))
                {
                    Object parentNode = path.getParentPath().getLastPathComponent();
                    showFlagPane(parentNode, selectedNode);
                    return;
                }
                if (isStream(selectedNode))
                {
                    showStream((COSStream) getUnderneathObject(selectedNode), path);
                    return;
                }
                if (isFont(selectedNode))
                {
                    showFont(selectedNode, path);
                    return;
                }
                if (isString(selectedNode))
                {
                    showString(selectedNode);
                    return;
                }
                if (jSplitPane.getRightComponent() == null
                        || !jSplitPane.getRightComponent().equals(jScrollPaneRight))
                {
                    replaceRightComponent(jScrollPaneRight);
                }
                jTextPane.setText(convertToString(selectedNode));
            }
            catch (Exception e)
            {
                e.printStackTrace();
                throw new RuntimeException(e);
            }
        }
    }

    private boolean isSpecialColorSpace(Object selectedNode)
    {
        selectedNode = getUnderneathObject(selectedNode);

        if (selectedNode instanceof COSArray && ((COSArray) selectedNode).size() > 0)
        {
            COSBase arrayEntry = ((COSArray)selectedNode).get(0);
            if (arrayEntry instanceof COSName)
            {
                COSName name = (COSName) arrayEntry;
                return SPECIALCOLORSPACES.contains(name);
            }
        }
        return false;
    }

    private boolean isOtherColorSpace(Object selectedNode)
    {
        selectedNode = getUnderneathObject(selectedNode);

        if (selectedNode instanceof COSArray && ((COSArray) selectedNode).size() > 0)
        {
            COSBase arrayEntry = ((COSArray)selectedNode).get(0);
            if (arrayEntry instanceof COSName)
            {
                COSName name = (COSName) arrayEntry;
                return OTHERCOLORSPACES.contains(name);
            }
        }
        return false;
    }

    private boolean isPage(Object selectedNode)
    {
        selectedNode = getUnderneathObject(selectedNode);

        if (selectedNode instanceof COSDictionary)
        {
            COSDictionary dict = (COSDictionary) selectedNode;
            COSBase typeItem = dict.getItem(COSName.TYPE);
            if (COSName.PAGE.equals(typeItem))
            {
                return true;
            }
        }
        else if (selectedNode instanceof PageEntry)
        {
            return true;
        }
        return false;
    }

    private boolean isFlagNode(Object selectedNode, Object parentNode)
    {
        if (selectedNode instanceof MapEntry)
        {
            Object key = ((MapEntry) selectedNode).getKey();
            return (COSName.FLAGS.equals(key) && isFontDescriptor(parentNode)) || 
                    (COSName.F.equals(key) && isAnnot(parentNode)) || 
                    COSName.FF.equals(key) || 
                    COSName.PANOSE.equals(key) ||
                    COSName.SIG_FLAGS.equals(key) ||
                    (COSName.P.equals(key) && isEncrypt(parentNode));
        }
        return false;
    }

    private boolean isEncrypt(Object obj)
    {
        if (obj instanceof MapEntry)
        {
            MapEntry entry = (MapEntry) obj;
            return COSName.ENCRYPT.equals(entry.getKey()) && entry.getValue() instanceof COSDictionary;
        }
        return false;
    }

    private boolean isFontDescriptor(Object obj)
    {
        Object underneathObject = getUnderneathObject(obj);
        return underneathObject instanceof COSDictionary &&
                ((COSDictionary) underneathObject).containsKey(COSName.TYPE) &&
                ((COSDictionary) underneathObject).getCOSName(COSName.TYPE).equals(COSName.FONT_DESC);
    }

    private boolean isAnnot(Object obj)
    {
        Object underneathObject = getUnderneathObject(obj);
        return underneathObject instanceof COSDictionary &&
                ((COSDictionary) underneathObject).containsKey(COSName.TYPE) &&
                ((COSDictionary) underneathObject).getCOSName(COSName.TYPE).equals(COSName.ANNOT);
    }

    private boolean isStream(Object selectedNode)
    {
        return getUnderneathObject(selectedNode) instanceof COSStream;
    }

    private boolean isString(Object selectedNode)
    {
        return getUnderneathObject(selectedNode) instanceof COSString;
    }

    private boolean isFont(Object selectedNode)
    {
        selectedNode = getUnderneathObject(selectedNode);
        if (selectedNode instanceof COSDictionary)
        {
            COSDictionary dic = (COSDictionary)selectedNode;
            return dic.containsKey(COSName.TYPE) &&
                    dic.getCOSName(COSName.TYPE).equals(COSName.FONT) &&
                    !isCIDFont(dic);
        }
        return false;
    }

    private boolean isCIDFont(COSDictionary dic)
    {
        return dic.containsKey(COSName.SUBTYPE) &&
                (dic.getCOSName(COSName.SUBTYPE).equals(COSName.CID_FONT_TYPE0)
                || dic.getCOSName(COSName.SUBTYPE).equals(COSName.CID_FONT_TYPE2));
    }

    /**
     * Show a Panel describing color spaces in more detail and interactive way.
     * @param csNode the special color space containing node.
     */
    private void showColorPane(Object csNode) throws IOException
    {
        csNode = getUnderneathObject(csNode);

        if (csNode instanceof COSArray && ((COSArray) csNode).size() > 0)
        {
            COSArray array = (COSArray)csNode;
            COSBase arrayEntry = array.get(0);
            if (arrayEntry instanceof COSName)
            {
                COSName csName = (COSName) arrayEntry;
                if (csName.equals(COSName.SEPARATION))
                {
                    replaceRightComponent(new CSSeparation(array).getPanel());
                }
                else if (csName.equals(COSName.DEVICEN))
                {
                    replaceRightComponent(new CSDeviceN(array).getPanel());
                }
                else if (csName.equals(COSName.INDEXED))
                {
                    replaceRightComponent(new CSIndexed(array).getPanel());
                }
                else if (OTHERCOLORSPACES.contains(csName))
                {
                    replaceRightComponent(new CSArrayBased(array).getPanel());
                }
            }
        }
    }

    private void showPage(Object selectedNode)
    {
        selectedNode = getUnderneathObject(selectedNode);

        COSDictionary page;
        if (selectedNode instanceof COSDictionary)
        {
            page = (COSDictionary) selectedNode;
        }
        else
        {
            page = ((PageEntry) selectedNode).getDict();
        }

        COSBase typeItem = page.getItem(COSName.TYPE);
        if (COSName.PAGE.equals(typeItem))
        {
            PagePane pagePane = new PagePane(document, page, statusBar.getStatusLabel());
            replaceRightComponent(new JScrollPane(pagePane.getPanel()));
        }
    }

    private void showFlagPane(Object parentNode, Object selectedNode)
    {
        parentNode = getUnderneathObject(parentNode);
        if (parentNode instanceof COSDictionary)
        {
            selectedNode = ((MapEntry)selectedNode).getKey();
            selectedNode = getUnderneathObject(selectedNode);
            FlagBitsPane flagBitsPane = new FlagBitsPane(document,
                    (COSDictionary) parentNode,
                    (COSName) selectedNode);
            replaceRightComponent(flagBitsPane.getPane());
        }
    }

    private void showStream(COSStream stream, TreePath path) throws IOException
    {
        boolean isContentStream = false;
        boolean isThumb = false;

        COSName key = getNodeKey(path.getLastPathComponent());
        COSName parentKey = getNodeKey(path.getParentPath().getLastPathComponent());
        COSDictionary resourcesDic = null;

        if (COSName.CONTENTS.equals(key))
        {
            Object pageObj = path.getParentPath().getLastPathComponent();
            COSDictionary page = (COSDictionary) getUnderneathObject(pageObj);
            resourcesDic = (COSDictionary) page.getDictionaryObject(COSName.RESOURCES);
            isContentStream = true;
        }
        else if (COSName.CONTENTS.equals(parentKey) || COSName.CHAR_PROCS.equals(parentKey))
        {
            Object pageObj = path.getParentPath().getParentPath().getLastPathComponent();
            COSDictionary page = (COSDictionary) getUnderneathObject(pageObj);
            resourcesDic = (COSDictionary) page.getDictionaryObject(COSName.RESOURCES);
            isContentStream = true;
        }
        else if (COSName.FORM.equals(stream.getCOSName(COSName.SUBTYPE)) ||
                COSName.PATTERN.equals(stream.getCOSName(COSName.TYPE)) ||
                stream.getInt(COSName.PATTERN_TYPE) == 1)
        {
            if (stream.containsKey(COSName.RESOURCES))
            {
                resourcesDic = (COSDictionary) stream.getDictionaryObject(COSName.RESOURCES);
            }
            isContentStream = true;
        }
        else if (COSName.THUMB.equals(key))
        {
            resourcesDic = null;
            isThumb = true;
        }
        else if (COSName.IMAGE.equals((stream).getCOSName(COSName.SUBTYPE)))
        {
            // not to be used for /Thumb, even if it contains /Subtype /Image
            Object resourcesObj = path.getParentPath().getParentPath().getLastPathComponent();
            resourcesDic = (COSDictionary) getUnderneathObject(resourcesObj);
        }
        StreamPane streamPane = new StreamPane(stream, isContentStream, isThumb, resourcesDic);
        replaceRightComponent(streamPane.getPanel());
    }

    private void showFont(Object selectedNode, TreePath path)
    {
        COSName fontName = getNodeKey(selectedNode);
        COSDictionary resourceDic = (COSDictionary) getUnderneathObject(path.getParentPath().getParentPath().getLastPathComponent());

        FontEncodingPaneController fontEncodingPaneController = new FontEncodingPaneController(fontName, resourceDic);
        JPanel pane = fontEncodingPaneController.getPane();
        if (pane == null)
        {
            // unsupported font type
            replaceRightComponent(jScrollPaneRight);
            return;
        }
        replaceRightComponent(pane);
    }

    // replace the right component while keeping divider position
    private void replaceRightComponent(Component pane)
    {
        int div = jSplitPane.getDividerLocation();
        jSplitPane.setRightComponent(pane);
        jSplitPane.setDividerLocation(div);
    }

    private void showString(Object selectedNode)
    {
        COSString string = (COSString)getUnderneathObject(selectedNode);
        replaceRightComponent(new StringPane(string).getPane());
    }

    private COSName getNodeKey(Object selectedNode)
    {
        if (selectedNode instanceof MapEntry)
        {
            return ((MapEntry) selectedNode).getKey();
        }
        return null;
    }

    private Object getUnderneathObject(Object selectedNode)
    {
        if (selectedNode instanceof MapEntry)
        {
            selectedNode = ((MapEntry) selectedNode).getValue();
        }
        else if (selectedNode instanceof ArrayEntry)
        {
            selectedNode = ((ArrayEntry) selectedNode).getValue();
        }
        else if (selectedNode instanceof PageEntry)
        {
            selectedNode = ((PageEntry) selectedNode).getDict();
        }

        if (selectedNode instanceof COSObject)
        {
            selectedNode = ((COSObject) selectedNode).getObject();
        }
        return selectedNode;
    }

    private String convertToString( Object selectedNode )
    {
        String data = null;
        if(selectedNode instanceof COSBoolean)
        {
            data = "" + ((COSBoolean)selectedNode).getValue();
        }
        else if( selectedNode instanceof COSFloat )
        {
            data = "" + ((COSFloat)selectedNode).floatValue();
        }
        else if( selectedNode instanceof COSNull )
        {
            data = "null";
        }
        else if( selectedNode instanceof COSInteger )
        {
            data = "" + ((COSInteger)selectedNode).intValue();
        }
        else if( selectedNode instanceof COSName )
        {
            data = "" + ((COSName)selectedNode).getName();
        }
        else if( selectedNode instanceof COSString )
        {
            String text = ((COSString) selectedNode).getString();
            // display unprintable strings as hex
            for (char c : text.toCharArray())
            {
                if (Character.isISOControl(c))
                {
                    text = "<" + ((COSString) selectedNode).toHexString() + ">";
                    break;
                }
            }
            data = "" + text;
        }
        else if( selectedNode instanceof COSStream )
        {
            try
            {
                COSStream stream = (COSStream) selectedNode;
                try (InputStream in = stream.createInputStream())
                {
                    data = new String(IOUtils.toByteArray(in));
                }
            }
            catch( IOException e )
            {
                throw new RuntimeException(e);
            }
        }
        else if( selectedNode instanceof MapEntry )
        {
            data = convertToString( ((MapEntry)selectedNode).getValue() );
        }
        else if( selectedNode instanceof ArrayEntry )
        {
            data = convertToString( ((ArrayEntry)selectedNode).getValue() );
        }
        return data;
    }
    
    private void exitMenuItemActionPerformed(ActionEvent ignored)
    {
        if( document != null )
        {
            try
            {
                document.close();
                if (!currentFilePath.startsWith("http"))
                {
                    recentFiles.addFile(currentFilePath);
                }
                recentFiles.close();
            }
            catch( IOException e )
            {
                throw new RuntimeException(e);
            }
        }
        windowPrefs.setExtendedState(getExtendedState());
        this.setExtendedState(Frame.NORMAL);
        windowPrefs.setBounds(getBounds());
        windowPrefs.setDividerLocation(jSplitPane.getDividerLocation());
        performApplicationExit();
    }

    /**
     * Exit the application after the window is closed. This is protected to
     * let subclasses override the behavior.
     */
    @SuppressWarnings("WeakerAccess")
    protected void performApplicationExit()
    {
        System.exit(0);
    }

    private void printMenuItemActionPerformed(ActionEvent evt)
    {
        if (document == null)
        {
            return;
        }
        AccessPermission ap = document.getCurrentAccessPermission();
        if (!ap.canPrint())
        {
            JOptionPane.showMessageDialog(this, "You do not have permission to print");
            return;
        }

        try
        {
            PrinterJob job = PrinterJob.getPrinterJob();
            job.setPageable(new PDFPageable(document));
            PrintRequestAttributeSet pras = new HashPrintRequestAttributeSet();
            PDViewerPreferences vp = document.getDocumentCatalog().getViewerPreferences();
            if (vp != null && vp.getDuplex() != null)
            {
                String dp = vp.getDuplex();
                if (PDViewerPreferences.DUPLEX.DuplexFlipLongEdge.toString().equals(dp))
                {
                    pras.add(Sides.TWO_SIDED_LONG_EDGE);
                }
                else if (PDViewerPreferences.DUPLEX.DuplexFlipShortEdge.toString().equals(dp))
                {
                    pras.add(Sides.TWO_SIDED_SHORT_EDGE);
                }
                else if (PDViewerPreferences.DUPLEX.Simplex.toString().equals(dp))
                {
                    pras.add(Sides.ONE_SIDED);
                }
            }
            if (job.printDialog(pras))
            {
                setCursor(Cursor.getPredefinedCursor(Cursor.WAIT_CURSOR));
                try
                {
                    job.print(pras);
                }
                finally
                {
                    setCursor(Cursor.getDefaultCursor());
                }
            }
        }
        catch (PrinterException e)
        {
            throw new RuntimeException(e);
        }
    }

    private void readPDFFile(String filePath, String password) throws IOException
    {
        File file = new File(filePath);
        readPDFFile(file, password);
    }
    
    private void readPDFFile(final File file, String password) throws IOException
    {
        if( document != null )
        {
            document.close();
            if (!currentFilePath.startsWith("http"))
            {
                recentFiles.addFile(currentFilePath);
            }
        }
        currentFilePath = file.getPath();
        recentFiles.removeFile(file.getPath());
        LogDialog.instance().clear();
        
        DocumentOpener documentOpener = new DocumentOpener(password)
        {
            @Override
            PDDocument open() throws IOException
            {
                return PDFParser.load(file, password);
            }
        };
        document = documentOpener.parse();
        printMenuItem.setEnabled(true);
        reopenMenuItem.setEnabled(true);
        
        initTree();
        
        if (IS_MAC_OS)
        {
            setTitle(file.getName());
            getRootPane().putClientProperty("Window.documentFile", file);
        }
        else
        {
            setTitle("PDF Debugger - " + file.getAbsolutePath());
        }
        addRecentFileItems();
    }
    
    private void readPDFurl(final String urlString, String password) throws IOException
    {
        if (document != null)
        {
            document.close();
            if (!currentFilePath.startsWith("http"))
            {
                recentFiles.addFile(currentFilePath);
            }
        }
        currentFilePath = urlString;
        LogDialog.instance().clear();
        DocumentOpener documentOpener = new DocumentOpener(password)
        {
            @Override
            PDDocument open() throws IOException
            {
                return PDFParser.load(new URL(urlString).openStream(), password);
            }
        };
        document = documentOpener.parse();
        printMenuItem.setEnabled(true);
        reopenMenuItem.setEnabled(true);

        initTree();

        if (IS_MAC_OS)
        {
            setTitle(urlString);
        }
        else
        {
            setTitle("PDF Debugger - " + urlString);
        }
        addRecentFileItems();
    }
    
    public void initTree()
    {
        TreeStatus treeStatus = new TreeStatus(document.getDocument().getTrailer());
        statusPane.updateTreeStatus(treeStatus);
        
        if (isPageMode)
        {
            File file = new File(currentFilePath);
            DocumentEntry documentEntry = new DocumentEntry(document, file.getName());
            ZoomMenu.getInstance().resetZoom();
            RotationMenu.getInstance().setRotationSelection(RotationMenu.ROTATE_0_DEGREES);
            ImageTypeMenu.getInstance().setImageTypeSelection(ImageTypeMenu.IMAGETYPE_RGB);
            RenderDestinationMenu.getInstance().setRenderDestinationSelection(RenderDestinationMenu.RENDER_DESTINATION_EXPORT);
            tree.setModel(new PDFTreeModel(documentEntry));
            // Root/Pages/Kids/[0] is not always the first page, so use the first row instead:
            tree.setSelectionPath(tree.getPathForRow(1));
        }
        else
        {
            tree.setModel(new PDFTreeModel(document));
            tree.setSelectionPath(treeStatus.getPathForString("Root"));
        }
    }

    /**
     * Internal class to avoid double code in password entry loop.
     */
    abstract class DocumentOpener
    {
        String password;

        DocumentOpener(String password)
        {
            this.password = password;
        }

        /**
         * Override to load the actual input type (File, URL, stream), don't call it directly!
         * 
         * @return
         * @throws IOException 
         */
        abstract PDDocument open() throws IOException;

        /**
         * Call this!
         * 
         * @return
         * @throws IOException 
         */
        final PDDocument parse() throws IOException 
        {
            while (true)
            {
                try
                {
                    return open();
                }
                catch (InvalidPasswordException ipe)
                {
                    // https://stackoverflow.com/questions/8881213/joptionpane-to-get-password
                    JPanel panel = new JPanel();
                    JLabel label = new JLabel("Password:");
                    JPasswordField pass = new JPasswordField(10);
                    panel.add(label);
                    panel.add(pass);
                    String[] options = new String[]
                    {
                        "OK", "Cancel"
                    };
                    int option = JOptionPane.showOptionDialog(null, panel, "Enter password",
                            JOptionPane.NO_OPTION, JOptionPane.PLAIN_MESSAGE,
                            null, options, "");
                    if (option == 0)
                    {
                        password = new String(pass.getPassword());
                        continue;
                    }
                    throw ipe;
                }
            }
        }
    }

    private void addRecentFileItems()
    {
        Action recentMenuAction = new AbstractAction()
        {
            @Override
            public void actionPerformed(ActionEvent actionEvent)
            {
                String filePath = (String) ((JComponent) actionEvent.getSource()).getClientProperty("path");
                try
                {
                    readPDFFile(filePath, "");
                }
                catch (Exception e)
                {
                    throw new RuntimeException(e);
                }
            }
        };
        if (!recentFiles.isEmpty())
        {
            recentFilesMenu.removeAll();
            List<String> files = recentFiles.getFiles();
            for (int i = files.size() - 1; i >= 0; i--)
            {
                String path = files.get(i);
                String name = new File(path).getName();
                JMenuItem recentFileMenuItem = new JMenuItem(name);
                recentFileMenuItem.putClientProperty("path", path);
                recentFileMenuItem.addActionListener(recentMenuAction);
                recentFilesMenu.add(recentFileMenuItem);
            }
            recentFilesMenu.setEnabled(true);
        }
    }

    /**
     * Convenience method to get the page label if available.
     * 
     * @param document
     * @param pageIndex 0-based page number.
     * @return a page label or null if not available.
     */
    public static String getPageLabel(PDDocument document, int pageIndex)
    {
        PDPageLabels pageLabels;
        try
        {
            pageLabels = document.getDocumentCatalog().getPageLabels();
        }
        catch (IOException ex)
        {
            return ex.getMessage();
        }
        if (pageLabels != null)
        {
            String[] labels = pageLabels.getLabelsByPageIndices();
            if (labels[pageIndex] != null)
            {
                return labels[pageIndex];
            }
        }
        return null;
    }
}<|MERGE_RESOLUTION|>--- conflicted
+++ resolved
@@ -360,7 +360,6 @@
         });
 
         windowPrefs = new WindowPrefs(this.getClass());
-<<<<<<< HEAD
 
         jScrollPaneLeft.setBorder(new BevelBorder(BevelBorder.RAISED));
         jSplitPane.setDividerLocation(windowPrefs.getDividerLocation());
@@ -373,20 +372,6 @@
 
         jScrollPaneRight.setViewportView(jTextPane);
 
-=======
-
-        jScrollPaneLeft.setBorder(new BevelBorder(BevelBorder.RAISED));
-        jSplitPane.setDividerLocation(windowPrefs.getDividerLocation());
-        tree.addTreeSelectionListener(this::jTree1ValueChanged);
-
-        jScrollPaneLeft.setViewportView(tree);
-
-        jSplitPane.setRightComponent(jScrollPaneRight);
-        jSplitPane.setDividerSize(3);
-
-        jScrollPaneRight.setViewportView(jTextPane);
-
->>>>>>> 9ddf6410
         jSplitPane.setLeftComponent(jScrollPaneLeft);
 
         JScrollPane documentScroller = new JScrollPane();
